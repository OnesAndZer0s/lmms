/*
 * VstPlugin.cpp - implementation of VstPlugin class
 *
 * Copyright (c) 2005-2014 Tobias Doerffel <tobydox/at/users.sourceforge.net>
 * 
 * This file is part of LMMS - https://lmms.io
 *
 * This program is free software; you can redistribute it and/or
 * modify it under the terms of the GNU General Public
 * License as published by the Free Software Foundation; either
 * version 2 of the License, or (at your option) any later version.
 *
 * This program is distributed in the hope that it will be useful,
 * but WITHOUT ANY WARRANTY; without even the implied warranty of
 * MERCHANTABILITY or FITNESS FOR A PARTICULAR PURPOSE.  See the GNU
 * General Public License for more details.
 *
 * You should have received a copy of the GNU General Public
 * License along with this program (see COPYING); if not, write to the
 * Free Software Foundation, Inc., 51 Franklin Street, Fifth Floor,
 * Boston, MA 02110-1301 USA.
 *
 */

#include "VstPlugin.h"

#include <QDir>
#include <QFileInfo>
#include <QLocale>
#include <QTemporaryFile>
#include <QCloseEvent>
#include <QMdiArea>
#include <QMdiSubWindow>
#ifdef LMMS_BUILD_LINUX
<<<<<<< HEAD
#if QT_VERSION < 0x050000
#include <QX11EmbedContainer>
#include <QX11Info>
#else
#include <QWindow>
#endif
=======
#include "X11EmbedContainer.h"
>>>>>>> bd334755
#else
#include <QLayout>
#endif
#include <QDomDocument>

#ifdef LMMS_BUILD_WIN32
#include <windows.h>
#endif

#include "ConfigManager.h"
#include "GuiApplication.h"
#include "MainWindow.h"
#include "Mixer.h"
#include "Song.h"
#include "templates.h"
#include "FileDialog.h"


#if QT_VERSION < 0x050000
class vstSubWin : public QMdiSubWindow
{
public:
	vstSubWin( QWidget * _parent ) :
		QMdiSubWindow( _parent )
	{
		setAttribute( Qt::WA_DeleteOnClose, false );
	}

	virtual ~vstSubWin()
	{
	}

	virtual void closeEvent( QCloseEvent * e )
	{
		// ignore close-events - for some reason otherwise the VST GUI
		// remains hidden when re-opening
		hide();
		e->ignore();
	}
} ;
#endif




VstPlugin::VstPlugin( const QString & _plugin ) :
	RemotePlugin(),
	JournallingObject(),
	m_plugin( _plugin ),
	m_pluginWidget( NULL ),
	m_pluginWindowID( 0 ),
	m_badDllFormat( false ),
	m_name(),
	m_version( 0 ),
	m_vendorString(),
	m_productString(),
	m_currentProgramName(),
	m_allProgramNames(),
	p_name(),
	m_currentProgram(),
	m_idleTimer()
{
	setSplittedChannels( true );

	tryLoad( REMOTE_VST_PLUGIN_FILEPATH );
#ifdef LMMS_BUILD_WIN64
	if( m_badDllFormat )
	{
		m_badDllFormat = false;
		tryLoad( "32/RemoteVstPlugin32" );
	}
#endif

	setTempo( Engine::getSong()->getTempo() );

	connect( Engine::getSong(), SIGNAL( tempoChanged( bpm_t ) ),
			this, SLOT( setTempo( bpm_t ) ) );
	connect( Engine::mixer(), SIGNAL( sampleRateChanged() ),
				this, SLOT( updateSampleRate() ) );

	// update once per second
	m_idleTimer.start( 1000 );
	connect( &m_idleTimer, SIGNAL( timeout() ),
				this, SLOT( idleUpdate() ) );
}




VstPlugin::~VstPlugin()
{
}




void VstPlugin::tryLoad( const QString &remoteVstPluginExecutable )
{
	init( remoteVstPluginExecutable, false );

	waitForHostInfoGotten();
	if( failed() )
	{
		return;
	}

	lock();

	VstHostLanguages hlang = LanguageEnglish;
	switch( QLocale::system().language() )
	{
		case QLocale::French: hlang = LanguageFrench; break;
		case QLocale::German: hlang = LanguageGerman; break;
		case QLocale::Italian: hlang = LanguageItalian; break;
		case QLocale::Japanese: hlang = LanguageJapanese; break;
		case QLocale::Korean: hlang = LanguageKorean; break;
		case QLocale::Spanish: hlang = LanguageSpanish; break;
		default: break;
	}
	sendMessage( message( IdVstSetLanguage ).addInt( hlang ) );


	QString p = m_plugin;
		if( QFileInfo( p ).dir().isRelative() )
		{
			p = ConfigManager::inst()->vstDir()  + p;
		}


	sendMessage( message( IdVstLoadPlugin ).addString( QSTR_TO_STDSTR( p ) ) );

	waitForInitDone();

	unlock();
}




#ifdef LMMS_EMBED_VST
void VstPlugin::showEditor( QWidget * _parent, bool isEffect )
{
	QWidget * w = pluginWidget();
	if( w )
	{
#ifdef LMMS_BUILD_WIN32
		// hide sw, plugin window wrapper on win32
		// this is obtained from pluginWidget()
		if( isEffect )
		{
			w->setWindowFlags( Qt::FramelessWindowHint );
			w->setAttribute( Qt::WA_TranslucentBackground );
		}
		else
		{
			w->setWindowFlags( Qt::WindowCloseButtonHint );
		}
#endif
		w->show();
		return;
	}

#ifdef LMMS_BUILD_LINUX
	if( m_pluginWindowID == 0 )
	{
		return;
	}

<<<<<<< HEAD
#if QT_VERSION < 0x050000
	m_pluginWidget = new QWidget( _parent );
=======
	vstSubWin * sw = new vstSubWin( gui->mainWindow()->workspace() );

	QX11EmbedContainer * xe = new QX11EmbedContainer(sw);
	m_pluginWidget = xe;
>>>>>>> bd334755
	m_pluginWidget->setFixedSize( m_pluginGeometry );
	m_pluginWidget->setWindowTitle( name() );

	connect(xe, SIGNAL(clientIsEmbedded()), this, SLOT(showUI()));

	if( _parent == NULL )
	{
		sw->setWidget( m_pluginWidget );

		if( isEffect )
		{
			sw->setAttribute( Qt::WA_TranslucentBackground );
			sw->setWindowFlags( Qt::FramelessWindowHint );
<<<<<<< HEAD
			sw->setWidget( m_pluginWidget );
			QX11EmbedContainer * xe = new QX11EmbedContainer( sw );
			xe->embedClient( m_pluginWindowID );
			xe->setFixedSize( m_pluginGeometry );
			xe->show();
		} 
		else
		{
			sw->setWindowFlags( Qt::WindowCloseButtonHint );
			sw->setWidget( m_pluginWidget );

			QX11EmbedContainer * xe = new QX11EmbedContainer( sw );
			xe->embedClient( m_pluginWindowID );
			xe->setFixedSize( m_pluginGeometry );
			xe->move( 4, 24 );
			xe->show();
		}
	}
#else
	QWindow * window = QWindow::fromWinId( m_pluginWindowID );
	m_pluginWidget = QWidget::createWindowContainer( window, _parent,
								Qt::Window );
	m_pluginWidget->setFixedSize( m_pluginGeometry );
	m_pluginWidget->setWindowTitle( name() );
	// TODO: Synchronize show
	// Tell remote that it is embedded
	// Wait for remote reply
#endif
=======
		}
		else
		{
			sw->setWindowFlags( Qt::WindowCloseButtonHint );
		}
	}
	xe->embedClient( m_pluginWindowID );
	xe->setFixedSize( m_pluginGeometry );

>>>>>>> bd334755
#endif

	m_pluginWidget->show();
}




void VstPlugin::hideEditor()
{
	QWidget * w = pluginWidget();
	if( w )
	{
		w->hide();
	}
}




void VstPlugin::toggleEditor()
{
	QWidget * w = m_pluginWidget;
	if( w )
	{
		w->setVisible( !w->isVisible() );
	}
}
#endif




void VstPlugin::loadSettings( const QDomElement & _this )
{
#ifdef LMMS_EMBED_VST
	if( pluginWidget() != NULL )
	{
		if( _this.attribute( "guivisible" ).toInt() )
		{
			showEditor( NULL, false );
		}
		else
		{
			hideEditor();
		}
	}
#else
	if( _this.attribute( "guivisible" ).toInt() )
	{
		showUI();
	}
	else
	{
		hideUI();
	}
#endif

	const int num_params = _this.attribute( "numparams" ).toInt();
	// if it exists try to load settings chunk
	if( _this.hasAttribute( "chunk" ) )
	{
		loadChunk( QByteArray::fromBase64(
				_this.attribute( "chunk" ).toUtf8() ) );
	}
	else if( num_params > 0 )
	{
		// no chunk, restore individual parameters
		QMap<QString, QString> dump;
		for( int i = 0; i < num_params; ++i )
		{
			const QString key = "param" +
						QString::number( i );
			dump[key] = _this.attribute( key );
		}
		setParameterDump( dump );
	}

	if( _this.hasAttribute( "program" ) )
	{
		setProgram( _this.attribute( "program" ).toInt() );
	}
}




void VstPlugin::saveSettings( QDomDocument & _doc, QDomElement & _this )
{
#ifdef LMMS_EMBED_VST
	if( pluginWidget() != NULL )
	{
		_this.setAttribute( "guivisible", pluginWidget()->isVisible() );
	}
#else
	int visible = isUIVisible();
	if ( visible != -1 )
	{
		_this.setAttribute( "guivisible", visible );
	}
#endif

	// try to save all settings in a chunk
	QByteArray chunk = saveChunk();
	if( !chunk.isEmpty() )
	{
		_this.setAttribute( "chunk", QString( chunk.toBase64() ) );
	}
	else
	{
		// plugin doesn't seem to support chunks, therefore save
		// individual parameters
		const QMap<QString, QString> & dump = parameterDump();
		_this.setAttribute( "numparams", dump.size() );
		for( QMap<QString, QString>::const_iterator it = dump.begin();
							it != dump.end(); ++it )
		{
			_this.setAttribute( it.key(), it.value() );
		}
	}

	_this.setAttribute( "program", currentProgram() );
}




void VstPlugin::setTempo( bpm_t _bpm )
{
	lock();
	sendMessage( message( IdVstSetTempo ).addInt( _bpm ) );
	unlock();
}




void VstPlugin::updateSampleRate()
{
	lock();
	sendMessage( message( IdSampleRateInformation ).
			addInt( Engine::mixer()->processingSampleRate() ) );
	unlock();
}




int VstPlugin::currentProgram()
{
	lock();
	sendMessage( message( IdVstCurrentProgram ) );
	waitForMessage( IdVstCurrentProgram );
	unlock();

	return m_currentProgram;
}



const QMap<QString, QString> & VstPlugin::parameterDump()
{
	lock();
	sendMessage( IdVstGetParameterDump );
	waitForMessage( IdVstParameterDump );
	unlock();

	return m_parameterDump;
}




void VstPlugin::setParameterDump( const QMap<QString, QString> & _pdump )
{
	message m( IdVstSetParameterDump );
	m.addInt( _pdump.size() );
	for( QMap<QString, QString>::ConstIterator it = _pdump.begin();
						it != _pdump.end(); ++it )
	{
		const VstParameterDumpItem item =
		{
			( *it ).section( ':', 0, 0 ).toInt(),
			"",
			( *it ).section( ':', 2, -1 ).toFloat()
		} ;
		m.addInt( item.index );
		m.addString( item.shortLabel );
		m.addFloat( item.value );
	}
	lock();
	sendMessage( m );
	unlock();
}




bool VstPlugin::processMessage( const message & _m )
{
	switch( _m.id )
	{
		case IdVstBadDllFormat:
			m_badDllFormat = true;
			break;

		case IdVstPluginWindowID:
			m_pluginWindowID = _m.getInt();
			break;

		case IdVstPluginEditorGeometry:
			m_pluginGeometry = QSize( _m.getInt( 0 ),
							_m.getInt( 1 ) );
			break;

		case IdVstPluginName:
			m_name = _m.getQString();
			break;

		case IdVstPluginVersion:
			m_version = _m.getInt();
			break;

		case IdVstPluginVendorString:
			m_vendorString = _m.getQString();
			break;

		case IdVstPluginProductString:
			m_productString = _m.getQString();
			break;

		case IdVstCurrentProgram:
			m_currentProgram = _m.getInt();
			break;

		case IdVstCurrentProgramName:
			m_currentProgramName = _m.getQString();
			break;

		case IdVstProgramNames:
			m_allProgramNames = _m.getQString();
			break;

		case IdVstPluginUniqueID:
			// TODO: display graphically in case of failure
			printf("unique ID: %s\n", _m.getString().c_str() );
			break;

		case IdVstParameterDump:
		{
			m_parameterDump.clear();
			const int num_params = _m.getInt();
			int p = 0;
			for( int i = 0; i < num_params; ++i )
			{
				VstParameterDumpItem item;
				item.index = _m.getInt( ++p );
				item.shortLabel = _m.getString( ++p );
				item.value = _m.getFloat( ++p );
	m_parameterDump["param" + QString::number( item.index )] =
				QString::number( item.index ) + ":" +
/*uncomented*/				/*QString( item.shortLabel )*/ QString::fromStdString(item.shortLabel) + ":" +
					QString::number( item.value );
			}
			break;
		}
		default:
			return RemotePlugin::processMessage( _m );
	}
	return true;

}




void VstPlugin::openPreset( )
{

	FileDialog ofd( NULL, tr( "Open Preset" ), "",
		tr( "Vst Plugin Preset (*.fxp *.fxb)" ) );
	ofd.setFileMode( FileDialog::ExistingFiles );
	if( ofd.exec () == QDialog::Accepted &&
					!ofd.selectedFiles().isEmpty() )
	{
		lock();
		sendMessage( message( IdLoadPresetFile ).
			addString(
				QSTR_TO_STDSTR(
					QDir::toNativeSeparators( ofd.selectedFiles()[0] ) ) )
			);
		waitForMessage( IdLoadPresetFile );
		unlock();
	}
}




void VstPlugin::setProgram( int index )
{
	lock();
	sendMessage( message( IdVstSetProgram ).addInt( index ) );
	waitForMessage( IdVstSetProgram );
	unlock();
}




void VstPlugin::rotateProgram( int offset )
{
	lock();
	sendMessage( message( IdVstRotateProgram ).addInt( offset ) );
	waitForMessage( IdVstRotateProgram );
	unlock();
}




void VstPlugin::loadProgramNames()
{
	lock();
	sendMessage( message( IdVstProgramNames ) );
	waitForMessage( IdVstProgramNames );
	unlock();
}




void VstPlugin::savePreset( )
{
	QString presName = currentProgramName().isEmpty() ? tr(": default") : currentProgramName();
	presName.replace(tr("\""), tr("'")); // QFileDialog unable to handle double quotes properly

	FileDialog sfd( NULL, tr( "Save Preset" ), presName.section(": ", 1, 1) + tr(".fxp"),
		tr( "Vst Plugin Preset (*.fxp *.fxb)" ) );

	if( p_name != "" ) // remember last directory
	{
		sfd.setDirectory( QFileInfo( p_name ).absolutePath() );
	}

	sfd.setAcceptMode( FileDialog::AcceptSave );
	sfd.setFileMode( FileDialog::AnyFile );
	if( sfd.exec () == QDialog::Accepted &&
				!sfd.selectedFiles().isEmpty() && sfd.selectedFiles()[0] != "" )
	{
		QString fns = sfd.selectedFiles()[0];
		p_name = fns;

		if ((fns.toUpper().indexOf(tr(".FXP")) == -1) && (fns.toUpper().indexOf(tr(".FXB")) == -1))
			fns = fns + tr(".fxb");
		else fns = fns.left(fns.length() - 4) + (fns.right( 4 )).toLower();
		lock();
		sendMessage( message( IdSavePresetFile ).
			addString(
				QSTR_TO_STDSTR(
					QDir::toNativeSeparators( fns ) ) )
			);
		waitForMessage( IdSavePresetFile );
		unlock();
	}
}




void VstPlugin::setParam( int i, float f )
{
	lock();
	sendMessage( message( IdVstSetParameter ).addInt( i ).addFloat( f ) );
	//waitForMessage( IdVstSetParameter );
	unlock();
}



void VstPlugin::idleUpdate()
{
	lock();
	sendMessage( message( IdVstIdleUpdate ) );
	unlock();
}



void VstPlugin::loadChunk( const QByteArray & _chunk )
{
	QTemporaryFile tf;
	if( tf.open() )
	{
		tf.write( _chunk );
		tf.flush();

		lock();
		sendMessage( message( IdLoadSettingsFromFile ).
				addString(
					QSTR_TO_STDSTR(
						QDir::toNativeSeparators( tf.fileName() ) ) ).
				addInt( _chunk.size() ) );
		waitForMessage( IdLoadSettingsFromFile );
		unlock();
	}
}




QByteArray VstPlugin::saveChunk()
{
	QByteArray a;
	QTemporaryFile tf;
	if( tf.open() )
	{
		lock();
		sendMessage( message( IdSaveSettingsToFile ).
				addString(
					QSTR_TO_STDSTR(
						QDir::toNativeSeparators( tf.fileName() ) ) ) );
		waitForMessage( IdSaveSettingsToFile );
		unlock();
		a = tf.readAll();
	}

	return a;
}



<|MERGE_RESOLUTION|>--- conflicted
+++ resolved
@@ -32,16 +32,13 @@
 #include <QMdiArea>
 #include <QMdiSubWindow>
 #ifdef LMMS_BUILD_LINUX
-<<<<<<< HEAD
 #if QT_VERSION < 0x050000
 #include <QX11EmbedContainer>
 #include <QX11Info>
 #else
+#include "X11EmbedContainer.h"
 #include <QWindow>
 #endif
-=======
-#include "X11EmbedContainer.h"
->>>>>>> bd334755
 #else
 #include <QLayout>
 #endif
@@ -59,8 +56,7 @@
 #include "templates.h"
 #include "FileDialog.h"
 
-
-#if QT_VERSION < 0x050000
+#ifdef LMMS_EMBED_VST
 class vstSubWin : public QMdiSubWindow
 {
 public:
@@ -179,8 +175,6 @@
 }
 
 
-
-
 #ifdef LMMS_EMBED_VST
 void VstPlugin::showEditor( QWidget * _parent, bool isEffect )
 {
@@ -210,71 +204,47 @@
 		return;
 	}
 
-<<<<<<< HEAD
-#if QT_VERSION < 0x050000
-	m_pluginWidget = new QWidget( _parent );
-=======
 	vstSubWin * sw = new vstSubWin( gui->mainWindow()->workspace() );
-
-	QX11EmbedContainer * xe = new QX11EmbedContainer(sw);
-	m_pluginWidget = xe;
->>>>>>> bd334755
-	m_pluginWidget->setFixedSize( m_pluginGeometry );
-	m_pluginWidget->setWindowTitle( name() );
-
-	connect(xe, SIGNAL(clientIsEmbedded()), this, SLOT(showUI()));
-
-	if( _parent == NULL )
-	{
-		sw->setWidget( m_pluginWidget );
-
-		if( isEffect )
-		{
-			sw->setAttribute( Qt::WA_TranslucentBackground );
-			sw->setWindowFlags( Qt::FramelessWindowHint );
-<<<<<<< HEAD
-			sw->setWidget( m_pluginWidget );
-			QX11EmbedContainer * xe = new QX11EmbedContainer( sw );
-			xe->embedClient( m_pluginWindowID );
-			xe->setFixedSize( m_pluginGeometry );
-			xe->show();
-		} 
-		else
-		{
-			sw->setWindowFlags( Qt::WindowCloseButtonHint );
-			sw->setWidget( m_pluginWidget );
-
-			QX11EmbedContainer * xe = new QX11EmbedContainer( sw );
-			xe->embedClient( m_pluginWindowID );
-			xe->setFixedSize( m_pluginGeometry );
-			xe->move( 4, 24 );
-			xe->show();
-		}
-	}
+	//auto sw = new SubWindow();
+
+#ifdef LMMS_EMBED_VST_X11
+	QX11EmbedContainer * container = new QX11EmbedContainer( sw );
+	connect(container, SIGNAL(clientIsEmbedded()), this, SLOT(showUI()));
+	container->embedClient( m_pluginWindowID );
 #else
-	QWindow * window = QWindow::fromWinId( m_pluginWindowID );
-	m_pluginWidget = QWidget::createWindowContainer( window, _parent,
-								Qt::Window );
-	m_pluginWidget->setFixedSize( m_pluginGeometry );
-	m_pluginWidget->setWindowTitle( name() );
+	QWindow* vw = QWindow::fromWinId(m_pluginWindowID);
+	QWidget* container = QWidget::createWindowContainer(vw, sw );
 	// TODO: Synchronize show
 	// Tell remote that it is embedded
 	// Wait for remote reply
 #endif
-=======
+
+	container->setFixedSize( m_pluginGeometry );
+	container->setWindowTitle( name() );
+
+	if( _parent == NULL )
+	{
+		m_pluginWidget = container;
+
+		sw->setWidget(container);
+
+		if( isEffect )
+		{
+			sw->setAttribute( Qt::WA_TranslucentBackground );
+			sw->setWindowFlags( Qt::FramelessWindowHint );
 		}
 		else
 		{
 			sw->setWindowFlags( Qt::WindowCloseButtonHint );
 		}
-	}
-	xe->embedClient( m_pluginWindowID );
-	xe->setFixedSize( m_pluginGeometry );
-
->>>>>>> bd334755
-#endif
-
-	m_pluginWidget->show();
+	};
+
+#ifdef LMMS_EMBED_VST_X11
+#endif
+	container->setFixedSize( m_pluginGeometry );
+#endif
+
+	//m_pluginWidget->show();
 }
 
 
@@ -294,7 +264,7 @@
 
 void VstPlugin::toggleEditor()
 {
-	QWidget * w = m_pluginWidget;
+	QWidget * w = pluginWidget();
 	if( w )
 	{
 		w->setVisible( !w->isVisible() );
