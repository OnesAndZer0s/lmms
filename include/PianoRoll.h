--- conflicted
+++ resolved
@@ -107,7 +107,6 @@
 
 
 protected:
-<<<<<<< HEAD
 	virtual void keyPressEvent( QKeyEvent * ke );
 	virtual void keyReleaseEvent( QKeyEvent * ke );
 	virtual void leaveEvent( QEvent * e );
@@ -118,28 +117,11 @@
 	virtual void paintEvent( QPaintEvent * pe );
 	virtual void resizeEvent( QResizeEvent * re );
 	virtual void wheelEvent( QWheelEvent * we );
+	virtual void focusOutEvent( QFocusEvent * );
 
 	int getKey( int y ) const;
 	static inline void drawNoteRect( QPainter & p, int x, int y,
 					int  width, Note * n, const QColor & noteCol );
-=======
-	virtual void closeEvent( QCloseEvent * _ce );
-	virtual void keyPressEvent( QKeyEvent * _ke );
-	virtual void keyReleaseEvent( QKeyEvent * _ke );
-	virtual void leaveEvent( QEvent * _e );
-	virtual void mousePressEvent( QMouseEvent * _me );
-	virtual void mouseDoubleClickEvent( QMouseEvent * _me );
-	virtual void mouseReleaseEvent( QMouseEvent * _me );
-	virtual void mouseMoveEvent( QMouseEvent * _me );
-	virtual void paintEvent( QPaintEvent * _pe );
-	virtual void resizeEvent( QResizeEvent * _re );
-	virtual void wheelEvent( QWheelEvent * _we );
-	virtual void focusOutEvent( QFocusEvent * );
-
-	int getKey( int _y ) const;
-	static inline void drawNoteRect( QPainter & _p, int _x, int _y,
-					int  _width, note * _n, const QColor & noteCol );
->>>>>>> 5265ec98
 	void removeSelection();
 	void selectAll();
 	void getSelectedNotes( NoteVector & selected_notes );
