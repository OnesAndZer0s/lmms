/*
 * ProjectVersion.h - version compared in import upgrades
 *
 * Copyright (c) 2007 Javier Serrano Polo <jasp00/at/users.sourceforge.net>
 * Copyright (c) 2015 Tres Finocchiaro <tres.finocchiaro/at/gmail.com>
 *
 * This file is part of LMMS - http://lmms.io
 *
 * This program is free software; you can redistribute it and/or
 * modify it under the terms of the GNU General Public
 * License as published by the Free Software Foundation; either
 * version 2 of the License, or (at your option) any later version.
 *
 * This program is distributed in the hope that it will be useful,
 * but WITHOUT ANY WARRANTY; without even the implied warranty of
 * MERCHANTABILITY or FITNESS FOR A PARTICULAR PURPOSE.  See the GNU
 * General Public License for more details.
 *
 * You should have received a copy of the GNU General Public
 * License along with this program (see COPYING); if not, write to the
 * Free Software Foundation, Inc., 51 Franklin Street, Fifth Floor,
 * Boston, MA 02110-1301 USA.
 *
 */


#ifndef PROJECT_VERSION_H
#define PROJECT_VERSION_H

#include <QtCore/QString>

enum CompareType { Major, Minor, Release, Build };


/*! \brief Version number parsing and comparison
 *
 *  Parses and compares version information.  i.e. "1.0.3" < "1.0.10"
 */
class ProjectVersion
{
public:
<<<<<<< HEAD
	ProjectVersion( const QString & s ) :
		QString( s )
	{
	}

	static int compare( const ProjectVersion & v1, 
						const ProjectVersion & v2 );

} ;
=======
	ProjectVersion( QString version, CompareType c = CompareType::Build );
	ProjectVersion( const char * version, CompareType c = CompareType::Build );
>>>>>>> 2834bd17

	int getMajor() const { return m_major; }
	int getMinor() const { return m_minor; }
	int getRelease() const { return m_release; }
	QString getBuild() const { return m_build; }
	CompareType getCompareType() const { return m_compareType; }
	ProjectVersion setCompareType(CompareType compareType) { m_compareType = compareType; return * this; }

	static int compare(const ProjectVersion& a, const ProjectVersion& b, CompareType c);
	static int compare(ProjectVersion v1, ProjectVersion v2);

private:
	QString m_version;
	int m_major;
	int m_minor;
	int m_release;
	QString m_build;
	CompareType m_compareType;
} ;

<<<<<<< HEAD
inline bool operator<( const ProjectVersion & v1, const char * str )
{
	return ProjectVersion::compare( v1, ProjectVersion( str ) ) < 0;
}


=======
/*
 * ProjectVersion v. ProjectVersion
 */
inline bool operator<(const ProjectVersion & v1, const ProjectVersion & v2) { return ProjectVersion::compare(v1, v2) < 0; }
inline bool operator>(const ProjectVersion & v1, const ProjectVersion & v2) { return ProjectVersion::compare(v1, v2) > 0; }
inline bool operator<=(const ProjectVersion & v1, const ProjectVersion & v2) { return ProjectVersion::compare(v1, v2) <= 0; }
inline bool operator>=(const ProjectVersion & v1, const ProjectVersion & v2) { return ProjectVersion::compare(v1, v2) >= 0; }
inline bool operator==(const ProjectVersion & v1, const ProjectVersion & v2) { return ProjectVersion::compare(v1, v2) == 0; }
inline bool operator!=(const ProjectVersion & v1, const ProjectVersion & v2) { return ProjectVersion::compare(v1, v2) != 0; }
>>>>>>> 2834bd17


#endif<|MERGE_RESOLUTION|>--- conflicted
+++ resolved
@@ -39,20 +39,8 @@
 class ProjectVersion
 {
 public:
-<<<<<<< HEAD
-	ProjectVersion( const QString & s ) :
-		QString( s )
-	{
-	}
-
-	static int compare( const ProjectVersion & v1, 
-						const ProjectVersion & v2 );
-
-} ;
-=======
 	ProjectVersion( QString version, CompareType c = CompareType::Build );
 	ProjectVersion( const char * version, CompareType c = CompareType::Build );
->>>>>>> 2834bd17
 
 	int getMajor() const { return m_major; }
 	int getMinor() const { return m_minor; }
@@ -73,14 +61,6 @@
 	CompareType m_compareType;
 } ;
 
-<<<<<<< HEAD
-inline bool operator<( const ProjectVersion & v1, const char * str )
-{
-	return ProjectVersion::compare( v1, ProjectVersion( str ) ) < 0;
-}
-
-
-=======
 /*
  * ProjectVersion v. ProjectVersion
  */
@@ -90,7 +70,5 @@
 inline bool operator>=(const ProjectVersion & v1, const ProjectVersion & v2) { return ProjectVersion::compare(v1, v2) >= 0; }
 inline bool operator==(const ProjectVersion & v1, const ProjectVersion & v2) { return ProjectVersion::compare(v1, v2) == 0; }
 inline bool operator!=(const ProjectVersion & v1, const ProjectVersion & v2) { return ProjectVersion::compare(v1, v2) != 0; }
->>>>>>> 2834bd17
-
 
 #endif