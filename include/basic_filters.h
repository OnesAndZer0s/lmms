/*
 * basic_filters.h - simple but powerful filter-class with most used filters
 *
 * original file by ???
 * modified and enhanced by Tobias Doerffel
 *
 * Copyright (c) 2004-2009 Tobias Doerffel <tobydox/at/users.sourceforge.net>
 *
 * This file is part of Linux MultiMedia Studio - http://lmms.sourceforge.net
 *
 * This program is free software; you can redistribute it and/or
 * modify it under the terms of the GNU General Public
 * License as published by the Free Software Foundation; either
 * version 2 of the License, or (at your option) any later version.
 *
 * This program is distributed in the hope that it will be useful,
 * but WITHOUT ANY WARRANTY; without even the implied warranty of
 * MERCHANTABILITY or FITNESS FOR A PARTICULAR PURPOSE.  See the GNU
 * General Public License for more details.
 *
 * You should have received a copy of the GNU General Public
 * License along with this program (see COPYING); if not, write to the
 * Free Software Foundation, Inc., 51 Franklin Street, Fifth Floor,
 * Boston, MA 02110-1301 USA.
 *
 */


#ifndef BASIC_FILTERS_H
#define BASIC_FILTERS_H

#ifndef __USE_XOPEN
#define __USE_XOPEN
#endif

#include <math.h>

#include "lmms_basics.h"
#include "Mixer.h"
#include "templates.h"
#include "lmms_constants.h"
#include "interpolation.h"

//#include <iostream>
//#include <cstdlib>

template<ch_cnt_t CHANNELS/* = DEFAULT_CHANNELS*/>
class basicFilters
{
public:
	enum FilterTypes
	{
		LowPass,
		HiPass,
		BandPass_CSG,
		BandPass_CZPG,
		Notch,
		AllPass,
		Moog,
		DoubleLowPass,
		Lowpass_RC12,
		Bandpass_RC12,
		Highpass_RC12,
		Lowpass_RC24,
		Bandpass_RC24,
		Highpass_RC24,
		Formantfilter,
		NumFilters
	} ;

	static inline float minFreq()
	{
		return( 3.0f );
	}

	static inline float minQ()
	{
		return( 0.01f );
	}

	inline void setFilterType( const int _idx )
	{
		m_doubleFilter = _idx == DoubleLowPass;
		if( !m_doubleFilter )
		{
			m_type = static_cast<FilterTypes>( _idx );
			return;
		}

		// Double lowpass mode, backwards-compat for the goofy
		// Add-NumFilters to signify doubleFilter stuff
		m_type = static_cast<FilterTypes>( LowPass );
		if( m_subFilter == NULL )
		{
			m_subFilter = new basicFilters<CHANNELS>(
						static_cast<sample_rate_t>(
							m_sampleRate ) );
		}
		m_subFilter->m_type = m_type;
	}

	inline basicFilters( const sample_rate_t _sample_rate ) :
		m_b0a0( 0.0f ),
		m_b1a0( 0.0f ),
		m_b2a0( 0.0f ),
		m_a1a0( 0.0f ),
		m_a2a0( 0.0f ),
		m_rca( 0.0f ),
		m_rcb( 1.0f ),
		m_rcc( 0.0f ),
		m_doubleFilter( false ),
		m_sampleRate( (float) _sample_rate ),
		m_subFilter( NULL )
	{
		clearHistory();
	}

	inline ~basicFilters()
	{
		delete m_subFilter;
	}

	inline void clearHistory()
	{
		// reset in/out history
		for( ch_cnt_t _chnl = 0; _chnl < CHANNELS; ++_chnl )
		{
			// reset in/out history for simple filters
			m_ou1[_chnl] = m_ou2[_chnl] = m_in1[_chnl] =
					m_in2[_chnl] = 0.0f;

			// reset in/out history for moog-filter
			m_y1[_chnl] = m_y2[_chnl] = m_y3[_chnl] = m_y4[_chnl] =
					m_oldx[_chnl] = m_oldy1[_chnl] =
					m_oldy2[_chnl] = m_oldy3[_chnl] = 0.0f;

			// reset in/out history for RC-filters
			m_rclp0[_chnl] = m_rcbp0[_chnl] = m_rchp0[_chnl] = m_rclast0[_chnl] = 0.0f;
			m_rclp1[_chnl] = m_rcbp1[_chnl] = m_rchp1[_chnl] = m_rclast1[_chnl] = 0.0f;

			for(int i=0; i<6; i++)
			   m_vfbp[i][_chnl] = m_vfhp[i][_chnl] = m_vflast[i][_chnl] = 0.0f;
		}
	}

	inline sample_t update( sample_t _in0, ch_cnt_t _chnl )
	{
		sample_t out;
		switch( m_type )
		{
			case Moog:
			{
				sample_t x = _in0 - m_r*m_y4[_chnl];

				// four cascaded onepole filters
				// (bilinear transform)
				m_y1[_chnl] = tLimit(
						( x + m_oldx[_chnl] ) * m_p
							- m_k * m_y1[_chnl],
								-10.0f, 10.0f );
				m_y2[_chnl] = tLimit(
					( m_y1[_chnl] + m_oldy1[_chnl] ) * m_p
							- m_k * m_y2[_chnl],
								-10.0f, 10.0f );
				m_y3[_chnl] = tLimit(
					( m_y2[_chnl] + m_oldy2[_chnl] ) * m_p
							- m_k * m_y3[_chnl],
								-10.0f, 10.0f );
				m_y4[_chnl] = tLimit(
					( m_y3[_chnl] + m_oldy3[_chnl] ) * m_p
							- m_k * m_y4[_chnl],
								-10.0f, 10.0f );

				m_oldx[_chnl] = x;
				m_oldy1[_chnl] = m_y1[_chnl];
				m_oldy2[_chnl] = m_y2[_chnl];
				m_oldy3[_chnl] = m_y3[_chnl];
				out = m_y4[_chnl] - m_y4[_chnl] * m_y4[_chnl] *
						m_y4[_chnl] * ( 1.0f / 6.0f );
				break;
			}


			// 4-times oversampled simulation of an active RC-Bandpass,-Lowpass,-Highpass-
			// Filter-Network as it was used in nearly all modern analog synthesizers. This
			// can be driven up to self-oscillation (BTW: do not remove the limits!!!).
			// (C) 1998 ... 2009 S.Fendt. Released under the GPL v2.0  or any later version.

			case Lowpass_RC12:
			{
				sample_t lp, bp, hp, in;
				for( int n = 4; n != 0; --n )
				{
					in = _in0 + m_rcbp0[_chnl] * m_rcq;
					in = qBound( -1.0f, in, 1.0f );

					lp = in * m_rcb + m_rclp0[_chnl] * m_rca;
					lp = qBound( -1.0f, lp, 1.0f );

					hp = m_rcc * ( m_rchp0[_chnl] + in - m_rclast0[_chnl] );
					hp = qBound( -1.0f, hp, 1.0f );

					bp = hp * m_rcb + m_rcbp0[_chnl] * m_rca;
					bp = qBound( -1.0f, bp, 1.0f );

					m_rclast0[_chnl] = in;
					m_rclp0[_chnl] = lp;
					m_rchp0[_chnl] = hp;
					m_rcbp0[_chnl] = bp;
				}
				return lp;
				break;
			}
			case Highpass_RC12:
			case Bandpass_RC12:
			{
				sample_t hp, bp, in;
				for( int n = 4; n != 0; --n )
				{
					in = _in0 + m_rcbp0[_chnl] * m_rcq;
					in = qBound( -1.0f, in, 1.0f );

					hp = m_rcc * ( m_rchp0[_chnl] + in - m_rclast0[_chnl] );
					hp = qBound( -1.0f, hp, 1.0f );

					bp = hp * m_rcb + m_rcbp0[_chnl] * m_rca;
					bp = qBound( -1.0f, bp, 1.0f );

					m_rclast0[_chnl] = in;
					m_rchp0[_chnl] = hp;
					m_rcbp0[_chnl] = bp;
				}
				return m_type == Highpass_RC12 ? hp : bp;
				break;
			}

			case Lowpass_RC24:
			{
				sample_t lp, bp, hp, in;
				for( int n = 4; n != 0; --n )
				{
					// first stage is as for the 12dB case...
					in = _in0 + m_rcbp0[_chnl] * m_rcq;
					in = qBound( -1.0f, in, 1.0f );

					lp = in * m_rcb + m_rclp0[_chnl] * m_rca;
					lp = qBound( -1.0f, lp, 1.0f );

					hp = m_rcc * ( m_rchp0[_chnl] + in - m_rclast0[_chnl] );
					hp = qBound( -1.0f, hp, 1.0f );

					bp = hp * m_rcb + m_rcbp0[_chnl] * m_rca;
					bp = qBound( -1.0f, bp, 1.0f );

					m_rclast0[_chnl] = in;
					m_rclp0[_chnl] = lp;
					m_rcbp0[_chnl] = bp;
					m_rchp0[_chnl] = hp;

					// second stage gets the output of the first stage as input...
					in = lp + m_rcbp1[_chnl] * m_rcq;
					in = qBound( -1.0f, in, 1.0f );

					lp = in * m_rcb + m_rclp1[_chnl] * m_rca;
					lp = qBound( -1.0f, lp, 1.0f );

					hp = m_rcc * ( m_rchp1[_chnl] + in - m_rclast1[_chnl] );
					hp = qBound( -1.0f, hp, 1.0f );

					bp = hp * m_rcb + m_rcbp1[_chnl] * m_rca;
					bp = qBound( -1.0f, bp, 1.0f );

					m_rclast1[_chnl] = in;
					m_rclp1[_chnl] = lp;
					m_rcbp1[_chnl] = bp;
					m_rchp1[_chnl] = hp;
				}
				return lp;
				break;
			}
			case Highpass_RC24:
			case Bandpass_RC24:
			{
				sample_t hp, bp, in;
				for( int n = 4; n != 0; --n )
				{
					// first stage is as for the 12dB case...
					in = _in0 + m_rcbp0[_chnl] * m_rcq;
					in = qBound( -1.0f, in, 1.0f );

					hp = m_rcc * ( m_rchp0[_chnl] + in - m_rclast0[_chnl] );
					hp = qBound( -1.0f, hp, 1.0f );

					bp = hp * m_rcb + m_rcbp0[_chnl] * m_rca;
					bp = qBound( -1.0f, bp, 1.0f );

					m_rclast0[_chnl] = in;
					m_rchp0[_chnl] = hp;
					m_rcbp0[_chnl] = bp;

					// second stage gets the output of the first stage as input...
					in = m_type == Highpass_RC24
						? hp + m_rcbp1[_chnl] * m_rcq
						: bp + m_rcbp1[_chnl] * m_rcq;

					in = qBound( -1.0f, in, 1.0f );

					hp = m_rcc * ( m_rchp1[_chnl] + in - m_rclast1[_chnl] );
					hp = qBound( -1.0f, hp, 1.0f );

					bp = hp * m_rcb + m_rcbp1[_chnl] * m_rca;
					bp = qBound( -1.0f, bp, 1.0f );

					m_rclast1[_chnl] = in;
					m_rchp1[_chnl] = hp;
					m_rcbp1[_chnl] = bp;
				}
				return m_type == Highpass_RC24 ? hp : bp;
				break;
			}

			case Formantfilter:
			{
				sample_t hp, bp, in;

<<<<<<< HEAD
		out = 0;
		for(int o=0; o<4; o++)
		{
			// first formant
			in = _in0 + m_vfbp[0][_chnl] * m_vfq;
			in = (in > +1.f) ? +1.f : in;
			in = (in < -1.f) ? -1.f : in;

			hp = m_vfc[0] * ( m_vfhp[0][_chnl] + in - m_vflast[0][_chnl] );
			hp = (hp > +1.f) ? +1.f : hp;
			hp = (hp < -1.f) ? -1.f : hp;

			bp = hp * m_vfb[0] + m_vfbp[0][_chnl] * m_vfa[0];
			bp = (bp > +1.f) ? +1.f : bp;
			bp = (bp < -1.f) ? -1.f : bp;

			m_vflast[0][_chnl] = in;
			m_vfhp[0][_chnl] = hp;
			m_vfbp[0][_chnl] = bp;

			in = bp + m_vfbp[2][_chnl] * m_vfq;
			in = (in > +1.f) ? +1.f : in;
			in = (in < -1.f) ? -1.f : in;

			hp = m_vfc[0] * ( m_vfhp[2][_chnl] + in - m_vflast[2][_chnl] );
			hp = (hp > +1.f) ? +1.f : hp;
			hp = (hp < -1.f) ? -1.f : hp;

			bp = hp * m_vfb[0] + m_vfbp[2][_chnl] * m_vfa[0];
			bp = (bp > +1.f) ? +1.f : bp;
			bp = (bp < -1.f) ? -1.f : bp;

			m_vflast[2][_chnl] = in;
			m_vfhp[2][_chnl] = hp;
			m_vfbp[2][_chnl] = bp;  
			      
			in = bp + m_vfbp[4][_chnl] * m_vfq;
			in = (in > +1.f) ? +1.f : in;
			in = (in < -1.f) ? -1.f : in;

			hp = m_vfc[0] * ( m_vfhp[4][_chnl] + in - m_vflast[4][_chnl] );
			hp = (hp > +1.f) ? +1.f : hp;
			hp = (hp < -1.f) ? -1.f : hp;

			bp = hp * m_vfb[0] + m_vfbp[4][_chnl] * m_vfa[0];
			bp = (bp > +1.f) ? +1.f : bp;
			bp = (bp < -1.f) ? -1.f : bp;

			m_vflast[4][_chnl] = in;
			m_vfhp[4][_chnl] = hp;
			m_vfbp[4][_chnl] = bp;  

			out += bp;

			// second formant
			in = _in0 + m_vfbp[0][_chnl] * m_vfq;
			in = (in > +1.f) ? +1.f : in;
			in = (in < -1.f) ? -1.f : in;

			hp = m_vfc[1] * ( m_vfhp[1][_chnl] + in - m_vflast[1][_chnl] );
			hp = (hp > +1.f) ? +1.f : hp;
			hp = (hp < -1.f) ? -1.f : hp;

			bp = hp * m_vfb[1] + m_vfbp[1][_chnl] * m_vfa[1];
			bp = (bp > +1.f) ? +1.f : bp;
			bp = (bp < -1.f) ? -1.f : bp;

			m_vflast[1][_chnl] = in;
			m_vfhp[1][_chnl] = hp;
			m_vfbp[1][_chnl] = bp;

			in = bp + m_vfbp[3][_chnl] * m_vfq;
			in = (in > +1.f) ? +1.f : in;
			in = (in < -1.f) ? -1.f : in;

			hp = m_vfc[1] * ( m_vfhp[3][_chnl] + in - m_vflast[3][_chnl] );
			hp = (hp > +1.f) ? +1.f : hp;
			hp = (hp < -1.f) ? -1.f : hp;

			bp = hp * m_vfb[1] + m_vfbp[3][_chnl] * m_vfa[1];
			bp = (bp > +1.f) ? +1.f : bp;
			bp = (bp < -1.f) ? -1.f : bp;

			m_vflast[3][_chnl] = in;
			m_vfhp[3][_chnl] = hp;
			m_vfbp[3][_chnl] = bp;  

			in = bp + m_vfbp[5][_chnl] * m_vfq;
			in = (in > +1.f) ? +1.f : in;
			in = (in < -1.f) ? -1.f : in;

			hp = m_vfc[1] * ( m_vfhp[5][_chnl] + in - m_vflast[5][_chnl] );
			hp = (hp > +1.f) ? +1.f : hp;
			hp = (hp < -1.f) ? -1.f : hp;

			bp = hp * m_vfb[1] + m_vfbp[5][_chnl] * m_vfa[1];
			bp = (bp > +1.f) ? +1.f : bp;
			bp = (bp < -1.f) ? -1.f : bp;

			m_vflast[5][_chnl] = in;
			m_vfhp[5][_chnl] = hp;
			m_vfbp[5][_chnl] = bp;  

			out += bp;
            }
            
=======
				out = 0;
				for(int o=0; o<4; o++)
				{
					// first formant
					in = _in0 + m_vfbp[0][_chnl] * m_vfq;
					in = qBound( -1.0f, in, 1.0f );

					lp = in * m_vfb[0] + m_vflp[0][_chnl] * m_vfa[0];
					lp = qBound( -1.0f, lp, 1.0f );

					hp = m_vfc[0] * ( m_vfhp[0][_chnl] + in - m_vflast[0][_chnl] );
					hp = qBound( -1.0f, hp, 1.0f );

					bp = hp * m_vfb[0] + m_vfbp[0][_chnl] * m_vfa[0];
					bp = qBound( -1.0f, bp, 1.0f );

					m_vflast[0][_chnl] = in;
					m_vflp[0][_chnl] = lp;
					m_vfhp[0][_chnl] = hp;
					m_vfbp[0][_chnl] = bp;

					in = bp + m_vfbp[2][_chnl] * m_vfq;
					in = qBound( -1.0f, in, 1.0f );

					lp = in * m_vfb[0] + m_vflp[2][_chnl] * m_vfa[0];
					lp = qBound( -1.0f, lp, 1.0f );

					hp = m_vfc[0] * ( m_vfhp[2][_chnl] + in - m_vflast[2][_chnl] );
					hp = qBound( -1.0f, hp, 1.0f );

					bp = hp * m_vfb[0] + m_vfbp[2][_chnl] * m_vfa[0];
					bp = qBound( -1.0f, bp, 1.0f );

					m_vflast[2][_chnl] = in;
					m_vflp[2][_chnl] = lp;
					m_vfhp[2][_chnl] = hp;
					m_vfbp[2][_chnl] = bp;

					in = bp + m_vfbp[4][_chnl] * m_vfq;
					in = qBound( -1.0f, in, 1.0f );

					lp = in * m_vfb[0] + m_vflp[4][_chnl] * m_vfa[0];
					lp = qBound( -1.0f, lp, 1.0f );

					hp = m_vfc[0] * ( m_vfhp[4][_chnl] + in - m_vflast[4][_chnl] );
					hp = qBound( -1.0f, hp, 1.0f );

					bp = hp * m_vfb[0] + m_vfbp[4][_chnl] * m_vfa[0];
					bp = qBound( -1.0f, bp, 1.0f );

					m_vflast[4][_chnl] = in;
					m_vflp[4][_chnl] = lp;
					m_vfhp[4][_chnl] = hp;
					m_vfbp[4][_chnl] = bp;

					out += bp;

					// second formant
					in = _in0 + m_vfbp[0][_chnl] * m_vfq;
					in = qBound( -1.0f, in, 1.0f );

					lp = in * m_vfb[1] + m_vflp[1][_chnl] * m_vfa[1];
					lp = qBound( -1.0f, lp, 1.0f );

					hp = m_vfc[1] * ( m_vfhp[1][_chnl] + in - m_vflast[1][_chnl] );
					hp = qBound( -1.0f, hp, 1.0f );

					bp = hp * m_vfb[1] + m_vfbp[1][_chnl] * m_vfa[1];
					bp = qBound( -1.0f, bp, 1.0f );

					m_vflast[1][_chnl] = in;
					m_vflp[1][_chnl] = lp;
					m_vfhp[1][_chnl] = hp;
					m_vfbp[1][_chnl] = bp;

					in = bp + m_vfbp[3][_chnl] * m_vfq;
					in = qBound( -1.0f, in, 1.0f );

					lp = in * m_vfb[1] + m_vflp[3][_chnl] * m_vfa[1];
					lp = qBound( -1.0f, lp, 1.0f );

					hp = m_vfc[1] * ( m_vfhp[3][_chnl] + in - m_vflast[3][_chnl] );
					hp = qBound( -1.0f, hp, 1.0f );

					bp = hp * m_vfb[1] + m_vfbp[3][_chnl] * m_vfa[1];
					bp = qBound( -1.0f, bp, 1.0f );

					m_vflast[3][_chnl] = in;
					m_vflp[3][_chnl] = lp;
					m_vfhp[3][_chnl] = hp;
					m_vfbp[3][_chnl] = bp;

					in = bp + m_vfbp[5][_chnl] * m_vfq;
					in = qBound( -1.0f, in, 1.0f );

					lp = in * m_vfb[1] + m_vflp[5][_chnl] * m_vfa[1];
					lp = qBound( -1.0f, lp, 1.0f );

					hp = m_vfc[1] * ( m_vfhp[5][_chnl] + in - m_vflast[5][_chnl] );
					hp = qBound( -1.0f, hp, 1.0f );

					bp = hp * m_vfb[1] + m_vfbp[5][_chnl] * m_vfa[1];
					bp = qBound( -1.0f, bp, 1.0f );

					m_vflast[5][_chnl] = in;
					m_vflp[5][_chnl] = lp;
					m_vfhp[5][_chnl] = hp;
					m_vfbp[5][_chnl] = bp;

					out += bp;
				}

>>>>>>> 0447e0fe
				return( out/2.0f );
				break;
			}

			default:
				// filter
				out = m_b0a0*_in0 +
						m_b1a0*m_in1[_chnl] +
						m_b2a0*m_in2[_chnl] -
						m_a1a0*m_ou1[_chnl] -
						m_a2a0*m_ou2[_chnl];

				// push in/out buffers
				m_in2[_chnl] = m_in1[_chnl];
				m_in1[_chnl] = _in0;
				m_ou2[_chnl] = m_ou1[_chnl];

				m_ou1[_chnl] = out;
				break;
		}

		if( m_doubleFilter )
		{
			return m_subFilter->update( out, _chnl );
		}

		// Clipper band limited sigmoid
		return out;
	}


	inline void calcFilterCoeffs( float _freq, float _q
				/*, const bool _q_is_bandwidth = false*/ )
	{
		// temp coef vars
		_q = qMax( _q, minQ() );

		if( m_type == Lowpass_RC12  ||
			m_type == Bandpass_RC12 ||
			m_type == Highpass_RC12 ||
			m_type == Lowpass_RC24 ||
			m_type == Bandpass_RC24 ||
			m_type == Highpass_RC24 )
		{
			_freq = qBound( 50.0f, _freq, 20000.0f );

			m_rca = 1.0f - (1.0f/(m_sampleRate*4)) / ( (1.0f/(_freq*2.0f*M_PI)) + (1.0f/(m_sampleRate*4)) );
			m_rcb = 1.0f - m_rca;
			m_rcc = (1.0f/(_freq*2.0f*M_PI)) / ( (1.0f/(_freq*2.0f*M_PI)) + (1.0f/(m_sampleRate*4)) );

			// Stretch Q/resonance, as self-oscillation reliably starts at a q of ~2.5 - ~2.6
			m_rcq = _q * 0.25f;
			return;
		}

		if( m_type == Formantfilter )
		{
			_freq = qBound( minFreq(), _freq, 20000.0f ); // limit freq and q for not getting bad noise out of the filter...

			// formats for a, e, i, o, u, a
			static const float _f[5][2] = { { 1000, 1400 }, { 500, 2300 },
							{ 320, 3200 },
							{ 500, 1000 },
							{ 320, 800 } };
			static const float freqRatio = 4.0f / 14000.0f;

			// Stretch Q/resonance
			m_vfq = _q * 0.25f;

			// frequency in lmms ranges from 1Hz to 14000Hz
			const float vowelf = _freq * freqRatio;
			const int vowel = static_cast<int>( vowelf );
			const float fract = vowelf - vowel;

			// interpolate between formant frequencies
			const float f0 = linearInterpolate( _f[vowel+0][0], _f[vowel+1][0], fract );
			const float f1 = linearInterpolate( _f[vowel+0][1], _f[vowel+1][1], fract );

			m_vfa[0] = 1.0f - (1.0f/(m_sampleRate*4)) /
						( (1.0f/(f0*2.0f*M_PI)) +
						(1.0f/(m_sampleRate*4)) );
			m_vfb[0] = 1.0f - m_vfa[0];
			m_vfc[0] = (1.0f/(f0*2.0f*M_PI)) /
						( (1.0f/(f0*2.0f*M_PI)) +
						(1.0f/(m_sampleRate*4)) );

			m_vfa[1] = 1.0f - (1.0f/(m_sampleRate*4)) /
						( (1.0f/(f1*2.0f*M_PI)) +
						(1.0f/(m_sampleRate*4)) );
			m_vfb[1] = 1.0f - m_vfa[1];
			m_vfc[1] = (1.0f/(f1*2.0f*M_PI)) /
					( (1.0f/(f1*2.0f*M_PI)) +
						(1.0f/(m_sampleRate*4)) );
			return;
		}

		if( m_type == Moog )
		{
			_freq = qBound( minFreq(), _freq, 20000.0f ); 

			// [ 0 - 0.5 ]
			const float f = _freq / m_sampleRate;
			// (Empirical tunning)
			m_p = ( 3.6f - 3.2f * f ) * f;
			m_k = 2.0f * m_p - 1;
			m_r = _q * powf( M_E, ( 1 - m_p ) * 1.386249f );

			if( m_doubleFilter )
			{
				m_subFilter->m_r = m_r;
				m_subFilter->m_p = m_p;
				m_subFilter->m_k = m_k;
			}
			return;
		}

		// other filters
		_freq = qBound( minFreq(), _freq, 20000.0f ); 
		const float omega = F_2PI * _freq / m_sampleRate;
		const float tsin = sinf( omega );
		const float tcos = cosf( omega );
		//float alpha;

		//if (q_is_bandwidth)
		//alpha = tsin*sinhf(logf(2.0f)/2.0f*q*omega/
		//					tsin);
		//else
		const float alpha = 0.5f * tsin / _q;

		const float a0 = 1.0f / ( 1.0f + alpha );

		m_a1a0 = -2.0f * tcos * a0;
		m_a2a0 = ( 1.0f - alpha ) * a0;

		switch( m_type )
		{
			case LowPass:
				m_b1a0 = ( 1.0f - tcos ) * a0;
				m_b0a0 = m_b1a0 * 0.5f;
				m_b2a0 = m_b0a0;//((1.0f-tcos)/2.0f)*a0;
				break;
			case HiPass:
				m_b1a0 = ( -1.0f - tcos ) * a0;
				m_b0a0 = m_b1a0 * -0.5f;
				m_b2a0 = m_b0a0;//((1.0f+tcos)/2.0f)*a0;
				break;
			case BandPass_CSG:
				m_b1a0 = 0.0f;
				m_b0a0 = tsin * 0.5f * a0;
				m_b2a0 = -m_b0a0;
				break;
			case BandPass_CZPG:
				m_b1a0 = 0.0f;
				m_b0a0 = alpha * a0;
				m_b2a0 = -m_b0a0;
				break;
			case Notch:
				m_b1a0 = m_a1a0;
				m_b0a0 = a0;
				m_b2a0 = a0;
				break;
			case AllPass:
				m_b1a0 = m_a1a0;
				m_b0a0 = m_a2a0;
				m_b2a0 = 1.0f;//(1.0f+alpha)*a0;
				break;
			default:
				break;
		}

		if( m_doubleFilter )
		{
			m_subFilter->m_b0a0 = m_b0a0;
			m_subFilter->m_b1a0 = m_b1a0;
			m_subFilter->m_b2a0 = m_b2a0;
			m_subFilter->m_a1a0 = m_a1a0;
			m_subFilter->m_a2a0 = m_a2a0;
		}
	}


private:
	// filter coeffs
	float m_b0a0, m_b1a0, m_b2a0, m_a1a0, m_a2a0;

	// coeffs for moog-filter
	float m_r, m_p, m_k;

	// coeffs for RC-type-filters
	float m_rca, m_rcb, m_rcc, m_rcq;

	// coeffs for formant-filters
	float m_vfa[4], m_vfb[4], m_vfc[4], m_vfq;

	typedef sample_t frame[CHANNELS];

	// in/out history
	frame m_ou1, m_ou2, m_in1, m_in2;

	// in/out history for moog-filter
	frame m_y1, m_y2, m_y3, m_y4, m_oldx, m_oldy1, m_oldy2, m_oldy3;

	// in/out history for RC-type-filters
	frame m_rcbp0, m_rclp0, m_rchp0, m_rclast0;
	frame m_rcbp1, m_rclp1, m_rchp1, m_rclast1;

	// in/out history for Formant-filters
<<<<<<< HEAD
	frame m_vfbp[6], m_vfhp[6], m_vflast[6];
	
=======
	frame m_vfbp[6], m_vflp[6], m_vfhp[6], m_vflast[6];

>>>>>>> 0447e0fe
	FilterTypes m_type;
	bool m_doubleFilter;

	float m_sampleRate;
	basicFilters<CHANNELS> * m_subFilter;

} ;


#endif<|MERGE_RESOLUTION|>--- conflicted
+++ resolved
@@ -323,114 +323,6 @@
 			{
 				sample_t hp, bp, in;
 
-<<<<<<< HEAD
-		out = 0;
-		for(int o=0; o<4; o++)
-		{
-			// first formant
-			in = _in0 + m_vfbp[0][_chnl] * m_vfq;
-			in = (in > +1.f) ? +1.f : in;
-			in = (in < -1.f) ? -1.f : in;
-
-			hp = m_vfc[0] * ( m_vfhp[0][_chnl] + in - m_vflast[0][_chnl] );
-			hp = (hp > +1.f) ? +1.f : hp;
-			hp = (hp < -1.f) ? -1.f : hp;
-
-			bp = hp * m_vfb[0] + m_vfbp[0][_chnl] * m_vfa[0];
-			bp = (bp > +1.f) ? +1.f : bp;
-			bp = (bp < -1.f) ? -1.f : bp;
-
-			m_vflast[0][_chnl] = in;
-			m_vfhp[0][_chnl] = hp;
-			m_vfbp[0][_chnl] = bp;
-
-			in = bp + m_vfbp[2][_chnl] * m_vfq;
-			in = (in > +1.f) ? +1.f : in;
-			in = (in < -1.f) ? -1.f : in;
-
-			hp = m_vfc[0] * ( m_vfhp[2][_chnl] + in - m_vflast[2][_chnl] );
-			hp = (hp > +1.f) ? +1.f : hp;
-			hp = (hp < -1.f) ? -1.f : hp;
-
-			bp = hp * m_vfb[0] + m_vfbp[2][_chnl] * m_vfa[0];
-			bp = (bp > +1.f) ? +1.f : bp;
-			bp = (bp < -1.f) ? -1.f : bp;
-
-			m_vflast[2][_chnl] = in;
-			m_vfhp[2][_chnl] = hp;
-			m_vfbp[2][_chnl] = bp;  
-			      
-			in = bp + m_vfbp[4][_chnl] * m_vfq;
-			in = (in > +1.f) ? +1.f : in;
-			in = (in < -1.f) ? -1.f : in;
-
-			hp = m_vfc[0] * ( m_vfhp[4][_chnl] + in - m_vflast[4][_chnl] );
-			hp = (hp > +1.f) ? +1.f : hp;
-			hp = (hp < -1.f) ? -1.f : hp;
-
-			bp = hp * m_vfb[0] + m_vfbp[4][_chnl] * m_vfa[0];
-			bp = (bp > +1.f) ? +1.f : bp;
-			bp = (bp < -1.f) ? -1.f : bp;
-
-			m_vflast[4][_chnl] = in;
-			m_vfhp[4][_chnl] = hp;
-			m_vfbp[4][_chnl] = bp;  
-
-			out += bp;
-
-			// second formant
-			in = _in0 + m_vfbp[0][_chnl] * m_vfq;
-			in = (in > +1.f) ? +1.f : in;
-			in = (in < -1.f) ? -1.f : in;
-
-			hp = m_vfc[1] * ( m_vfhp[1][_chnl] + in - m_vflast[1][_chnl] );
-			hp = (hp > +1.f) ? +1.f : hp;
-			hp = (hp < -1.f) ? -1.f : hp;
-
-			bp = hp * m_vfb[1] + m_vfbp[1][_chnl] * m_vfa[1];
-			bp = (bp > +1.f) ? +1.f : bp;
-			bp = (bp < -1.f) ? -1.f : bp;
-
-			m_vflast[1][_chnl] = in;
-			m_vfhp[1][_chnl] = hp;
-			m_vfbp[1][_chnl] = bp;
-
-			in = bp + m_vfbp[3][_chnl] * m_vfq;
-			in = (in > +1.f) ? +1.f : in;
-			in = (in < -1.f) ? -1.f : in;
-
-			hp = m_vfc[1] * ( m_vfhp[3][_chnl] + in - m_vflast[3][_chnl] );
-			hp = (hp > +1.f) ? +1.f : hp;
-			hp = (hp < -1.f) ? -1.f : hp;
-
-			bp = hp * m_vfb[1] + m_vfbp[3][_chnl] * m_vfa[1];
-			bp = (bp > +1.f) ? +1.f : bp;
-			bp = (bp < -1.f) ? -1.f : bp;
-
-			m_vflast[3][_chnl] = in;
-			m_vfhp[3][_chnl] = hp;
-			m_vfbp[3][_chnl] = bp;  
-
-			in = bp + m_vfbp[5][_chnl] * m_vfq;
-			in = (in > +1.f) ? +1.f : in;
-			in = (in < -1.f) ? -1.f : in;
-
-			hp = m_vfc[1] * ( m_vfhp[5][_chnl] + in - m_vflast[5][_chnl] );
-			hp = (hp > +1.f) ? +1.f : hp;
-			hp = (hp < -1.f) ? -1.f : hp;
-
-			bp = hp * m_vfb[1] + m_vfbp[5][_chnl] * m_vfa[1];
-			bp = (bp > +1.f) ? +1.f : bp;
-			bp = (bp < -1.f) ? -1.f : bp;
-
-			m_vflast[5][_chnl] = in;
-			m_vfhp[5][_chnl] = hp;
-			m_vfbp[5][_chnl] = bp;  
-
-			out += bp;
-            }
-            
-=======
 				out = 0;
 				for(int o=0; o<4; o++)
 				{
@@ -438,9 +330,6 @@
 					in = _in0 + m_vfbp[0][_chnl] * m_vfq;
 					in = qBound( -1.0f, in, 1.0f );
 
-					lp = in * m_vfb[0] + m_vflp[0][_chnl] * m_vfa[0];
-					lp = qBound( -1.0f, lp, 1.0f );
-
 					hp = m_vfc[0] * ( m_vfhp[0][_chnl] + in - m_vflast[0][_chnl] );
 					hp = qBound( -1.0f, hp, 1.0f );
 
@@ -448,16 +337,12 @@
 					bp = qBound( -1.0f, bp, 1.0f );
 
 					m_vflast[0][_chnl] = in;
-					m_vflp[0][_chnl] = lp;
 					m_vfhp[0][_chnl] = hp;
 					m_vfbp[0][_chnl] = bp;
 
 					in = bp + m_vfbp[2][_chnl] * m_vfq;
 					in = qBound( -1.0f, in, 1.0f );
 
-					lp = in * m_vfb[0] + m_vflp[2][_chnl] * m_vfa[0];
-					lp = qBound( -1.0f, lp, 1.0f );
-
 					hp = m_vfc[0] * ( m_vfhp[2][_chnl] + in - m_vflast[2][_chnl] );
 					hp = qBound( -1.0f, hp, 1.0f );
 
@@ -465,16 +350,12 @@
 					bp = qBound( -1.0f, bp, 1.0f );
 
 					m_vflast[2][_chnl] = in;
-					m_vflp[2][_chnl] = lp;
 					m_vfhp[2][_chnl] = hp;
-					m_vfbp[2][_chnl] = bp;
-
+					m_vfbp[2][_chnl] = bp;  
+			      
 					in = bp + m_vfbp[4][_chnl] * m_vfq;
 					in = qBound( -1.0f, in, 1.0f );
 
-					lp = in * m_vfb[0] + m_vflp[4][_chnl] * m_vfa[0];
-					lp = qBound( -1.0f, lp, 1.0f );
-
 					hp = m_vfc[0] * ( m_vfhp[4][_chnl] + in - m_vflast[4][_chnl] );
 					hp = qBound( -1.0f, hp, 1.0f );
 
@@ -482,9 +363,8 @@
 					bp = qBound( -1.0f, bp, 1.0f );
 
 					m_vflast[4][_chnl] = in;
-					m_vflp[4][_chnl] = lp;
 					m_vfhp[4][_chnl] = hp;
-					m_vfbp[4][_chnl] = bp;
+					m_vfbp[4][_chnl] = bp;  
 
 					out += bp;
 
@@ -492,9 +372,6 @@
 					in = _in0 + m_vfbp[0][_chnl] * m_vfq;
 					in = qBound( -1.0f, in, 1.0f );
 
-					lp = in * m_vfb[1] + m_vflp[1][_chnl] * m_vfa[1];
-					lp = qBound( -1.0f, lp, 1.0f );
-
 					hp = m_vfc[1] * ( m_vfhp[1][_chnl] + in - m_vflast[1][_chnl] );
 					hp = qBound( -1.0f, hp, 1.0f );
 
@@ -502,16 +379,12 @@
 					bp = qBound( -1.0f, bp, 1.0f );
 
 					m_vflast[1][_chnl] = in;
-					m_vflp[1][_chnl] = lp;
 					m_vfhp[1][_chnl] = hp;
 					m_vfbp[1][_chnl] = bp;
 
 					in = bp + m_vfbp[3][_chnl] * m_vfq;
 					in = qBound( -1.0f, in, 1.0f );
 
-					lp = in * m_vfb[1] + m_vflp[3][_chnl] * m_vfa[1];
-					lp = qBound( -1.0f, lp, 1.0f );
-
 					hp = m_vfc[1] * ( m_vfhp[3][_chnl] + in - m_vflast[3][_chnl] );
 					hp = qBound( -1.0f, hp, 1.0f );
 
@@ -519,16 +392,12 @@
 					bp = qBound( -1.0f, bp, 1.0f );
 
 					m_vflast[3][_chnl] = in;
-					m_vflp[3][_chnl] = lp;
 					m_vfhp[3][_chnl] = hp;
-					m_vfbp[3][_chnl] = bp;
+					m_vfbp[3][_chnl] = bp;  
 
 					in = bp + m_vfbp[5][_chnl] * m_vfq;
 					in = qBound( -1.0f, in, 1.0f );
 
-					lp = in * m_vfb[1] + m_vflp[5][_chnl] * m_vfa[1];
-					lp = qBound( -1.0f, lp, 1.0f );
-
 					hp = m_vfc[1] * ( m_vfhp[5][_chnl] + in - m_vflast[5][_chnl] );
 					hp = qBound( -1.0f, hp, 1.0f );
 
@@ -536,15 +405,12 @@
 					bp = qBound( -1.0f, bp, 1.0f );
 
 					m_vflast[5][_chnl] = in;
-					m_vflp[5][_chnl] = lp;
 					m_vfhp[5][_chnl] = hp;
-					m_vfbp[5][_chnl] = bp;
+					m_vfbp[5][_chnl] = bp;  
 
 					out += bp;
 				}
-
->>>>>>> 0447e0fe
-				return( out/2.0f );
+            	return( out/2.0f );
 				break;
 			}
 
@@ -751,13 +617,8 @@
 	frame m_rcbp1, m_rclp1, m_rchp1, m_rclast1;
 
 	// in/out history for Formant-filters
-<<<<<<< HEAD
 	frame m_vfbp[6], m_vfhp[6], m_vflast[6];
 	
-=======
-	frame m_vfbp[6], m_vflp[6], m_vfhp[6], m_vflast[6];
-
->>>>>>> 0447e0fe
 	FilterTypes m_type;
 	bool m_doubleFilter;
 
