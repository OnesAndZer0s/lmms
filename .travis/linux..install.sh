--- conflicted
+++ resolved
@@ -7,37 +7,25 @@
 	libfluidsynth-dev portaudio19-dev g++-multilib libfltk1.3-dev
 	libgig-dev libsoundio-dev"
 
-<<<<<<< HEAD
 # swh build dependencies
 SWH_PACKAGES="perl libxml2-utils libxml-perl liblist-moreutils-perl"
 
-# Help with unmet dependencies
-PACKAGES="$PACKAGES $SWH_PACKAGES libjack0"
-
-if [ "$QT5" ]; then
-	PACKAGES="$PACKAGES qt58base qt58translations qt58tools"
-=======
 VST_PACKAGES="wine-dev libqt5x11extras5-dev qtbase5-private-dev libxcb-util0-dev libxcb-keysyms1-dev"
 
 # Help with unmet dependencies
-PACKAGES="$PACKAGES $VST_PACKAGES libjack-jackd2-0"
+PACKAGES="$PACKAGES $SWH_PACKAGES $VST_PACKAGES libjack-jackd2-0"
 
-if [ $QT5 ]; then
+if [ "$QT5" ]; then
 	PACKAGES="$PACKAGES qt59base qt59translations qt59tools"
->>>>>>> eb9b4609
 else
 	PACKAGES="$PACKAGES libqt4-dev"
 fi
 
-<<<<<<< HEAD
 # shellcheck disable=SC2086
-sudo apt-get install -y $PACKAGES
-=======
 sudo apt-get install -y $PACKAGES
 
 # kxstudio repo offers Carla; avoid package conflicts (wine, etc) by running last
 sudo add-apt-repository -y ppa:kxstudio-debian/libs
 sudo add-apt-repository -y ppa:kxstudio-debian/apps
 sudo apt-get update
-sudo apt-get install -y carla-git
->>>>>>> eb9b4609
+sudo apt-get install -y carla-git