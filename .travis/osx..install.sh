--- conflicted
+++ resolved
@@ -1,12 +1,8 @@
 #!/usr/bin/env bash
 
-<<<<<<< HEAD
 set -e
-=======
-PACKAGES="cmake pkgconfig fftw libogg libvorbis lame libsndfile libsamplerate jack sdl libgig libsoundio stk fluid-synth portaudio node fltk carla"
->>>>>>> dd7b0865
 
-PACKAGES="cmake pkg-config libogg libvorbis lame libsndfile libsamplerate jack sdl libgig libsoundio stk fluid-synth portaudio node fltk qt5"
+PACKAGES="cmake pkg-config libogg libvorbis lame libsndfile libsamplerate jack sdl libgig libsoundio stk fluid-synth portaudio node fltk qt5 carla"
 
 if "${TRAVIS}"; then
    PACKAGES="$PACKAGES ccache"
