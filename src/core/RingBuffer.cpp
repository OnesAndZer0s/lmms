--- conflicted
+++ resolved
@@ -278,8 +278,6 @@
 
 void RingBuffer::writeSwappedAddingMultiplied( sampleFrame * src, f_cnt_t offset, f_cnt_t length, float level )
 {
-<<<<<<< HEAD
-=======
 	const f_cnt_t pos = ( m_position + offset ) % m_size;
 	if( length == 0 ) { length = m_fpp; }
 	
@@ -307,7 +305,6 @@
 
 void RingBuffer::updateSamplerate()
 {
->>>>>>> e660f479
 	float newsize = static_cast<float>( ( m_size - m_fpp ) * Engine::mixer()->processingSampleRate() ) / m_samplerate;
 	m_size = static_cast<f_cnt_t>( ceilf( newsize ) ) + m_fpp;
 	m_samplerate = Engine::mixer()->processingSampleRate();
