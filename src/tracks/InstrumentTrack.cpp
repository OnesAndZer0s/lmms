--- conflicted
+++ resolved
@@ -1630,11 +1630,8 @@
 		modelChanged(); 		// Get the instrument window to refresh
 		m_track->dataChanged(); // Get the text on the trackButton to change
 
-<<<<<<< HEAD
+		adjustTabSize(m_instrumentView);
 		m_pianoView->setVisible(m_track->m_instrument->hasNoteInput());
-=======
-		adjustTabSize(m_instrumentView);
->>>>>>> e1df16c4
 	}
 }
 
