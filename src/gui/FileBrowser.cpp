--- conflicted
+++ resolved
@@ -472,11 +472,8 @@
 			m_previewPlayHandle = s;
 			delete tf;
 		}
-<<<<<<< HEAD
-		else if( ( f->extension ()== "xiz" || f->extension() == "sf2" || f->extension() == "gig" )  && Engine::pluginFileHandling().contains( f->extension() ) )
-=======
-		else if( f->extension ()== "xiz" && ! pluginFactory->pluginSupportingExtension(f->extension()).isNull() )
->>>>>>> cc454b2b
+		else if( ( f->extension ()== "xiz" || f->extension() == "sf2" || f->extension() == "gig" ) && 
+			! pluginFactory->pluginSupportingExtension(f->extension()).isNull() )
 		{
 			m_previewPlayHandle = new PresetPreviewPlayHandle( f->fullName(), f->handling() == FileItem::LoadByPlugin );
 		}
