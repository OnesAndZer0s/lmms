--- conflicted
+++ resolved
@@ -3264,7 +3264,6 @@
 			}
 		}
 
-<<<<<<< HEAD
 		//draw current step recording notes
 		for( const Note *note : m_stepRecorder.getCurStepNotes() )
 		{
@@ -3299,8 +3298,6 @@
 								noteOpacity(), noteBorders(), drawNoteNames );
 			}
 		}
-=======
->>>>>>> 9ff882d0
 
 		p.setPen( QPen( noteColor(), NOTE_EDIT_LINE_WIDTH + 2 ) );
 		p.drawPoints( editHandles );
@@ -3786,44 +3783,32 @@
 			for( QList<Note>::Iterator it = m_recordingNotes.begin();
 						it != m_recordingNotes.end(); ++it )
 			{
-<<<<<<< HEAD
 				if( it->key() == n.key() )
 				{
 					Note n1( n.length(), it->pos(),
 							it->key(), it->getVolume(),
 							it->getPanning() );
 					n1.quantizeLength( quantization() );
+
+					//Get selected chord
+					const InstrumentFunctionNoteStacking::Chord & chord = InstrumentFunctionNoteStacking::ChordTable::getInstance()
+						.getChordByName( m_chordModel.currentText() );
+
+					if( !chord.isEmpty() )
+					{
+						for( int i = 1; i < chord.size(); i++ )
+						{
+							Note new_note( n.length(), it->pos(), it->key() + chord[i] );
+							new_note.setPanning( it->getPanning() );
+							new_note.setVolume( it->getVolume() );
+							m_pattern->addNote( new_note );
+						}
+					}
 					m_pattern->addNote( n1 );
 					update();
 					m_recordingNotes.erase( it );
 					break;
 				}
-=======
-				Note n1( n.length(), it->pos(),
-						it->key(), it->getVolume(),
-						it->getPanning() );
-				n1.quantizeLength( quantization() );
-
-				//Get selected chord
-				const InstrumentFunctionNoteStacking::Chord & chord = InstrumentFunctionNoteStacking::ChordTable::getInstance()
-					.getChordByName( m_chordModel.currentText() );
-
-				if( !chord.isEmpty() )
-				{
-					for( int i = 1; i < chord.size(); i++ )
-					{
-						Note new_note( n.length(), it->pos(), it->key() + chord[i] );
-						new_note.setPanning( it->getPanning() );
-						new_note.setVolume( it->getVolume() );
-						m_pattern->addNote( new_note );
-					}
-				}
-
-				m_pattern->addNote( n1 );
-				update();
-				m_recordingNotes.erase( it );
-				break;
->>>>>>> 9ff882d0
 			}
 		}
 		else if (m_stepRecorder.isRecording())
